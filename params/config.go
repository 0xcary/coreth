// (c) 2019-2020, Ava Labs, Inc.
//
// This file is a derived work, based on the go-ethereum library whose original
// notices appear below.
//
// It is distributed under a license compatible with the licensing terms of the
// original code from which it is derived.
//
// Much love to the original authors for their work.
// **********
// Copyright 2016 The go-ethereum Authors
// This file is part of the go-ethereum library.
//
// The go-ethereum library is free software: you can redistribute it and/or modify
// it under the terms of the GNU Lesser General Public License as published by
// the Free Software Foundation, either version 3 of the License, or
// (at your option) any later version.
//
// The go-ethereum library is distributed in the hope that it will be useful,
// but WITHOUT ANY WARRANTY; without even the implied warranty of
// MERCHANTABILITY or FITNESS FOR A PARTICULAR PURPOSE. See the
// GNU Lesser General Public License for more details.
//
// You should have received a copy of the GNU Lesser General Public License
// along with the go-ethereum library. If not, see <http://www.gnu.org/licenses/>.

package params

import (
	"errors"
	"fmt"
	"math/big"

	"github.com/ethereum/go-ethereum/common"
)

// Avalanche ChainIDs
var (
	// AvalancheMainnetChainID ...
	AvalancheMainnetChainID = big.NewInt(43114)
	// AvalancheFujiChainID ...
	AvalancheFujiChainID = big.NewInt(43113)

	errNonGenesisForkByHeight = errors.New("coreth only supports forking by height at the genesis block")
)

var (
	// AvalancheMainnetChainConfig is the configuration for Avalanche Main Network
	AvalancheMainnetChainConfig = &ChainConfig{
		ChainID:                     AvalancheMainnetChainID,
		HomesteadBlock:              big.NewInt(0),
		DAOForkBlock:                big.NewInt(0),
		DAOForkSupport:              true,
		EIP150Block:                 big.NewInt(0),
		EIP150Hash:                  common.HexToHash("0x2086799aeebeae135c246c65021c82b4e15a2c451340993aacfd2751886514f0"),
		EIP155Block:                 big.NewInt(0),
		EIP158Block:                 big.NewInt(0),
		ByzantiumBlock:              big.NewInt(0),
		ConstantinopleBlock:         big.NewInt(0),
		PetersburgBlock:             big.NewInt(0),
		IstanbulBlock:               big.NewInt(0),
		MuirGlacierBlock:            big.NewInt(0),
		ApricotPhase1BlockTimestamp: big.NewInt(1617199200), // 10am EST 3/31/2021
		ApricotPhase2BlockTimestamp: big.NewInt(1620644400), // 10am EST 5/10/2021
		// TODO(aaronbuchwald) schedule Apricot Phase 3 + Apricot Phase 4
	}

	// AvalancheFujiChainConfig is the configuration for the Fuji Test Network
	AvalancheFujiChainConfig = &ChainConfig{
		ChainID:                     AvalancheFujiChainID,
		HomesteadBlock:              big.NewInt(0),
		DAOForkBlock:                big.NewInt(0),
		DAOForkSupport:              true,
		EIP150Block:                 big.NewInt(0),
		EIP150Hash:                  common.HexToHash("0x2086799aeebeae135c246c65021c82b4e15a2c451340993aacfd2751886514f0"),
		EIP155Block:                 big.NewInt(0),
		EIP158Block:                 big.NewInt(0),
		ByzantiumBlock:              big.NewInt(0),
		ConstantinopleBlock:         big.NewInt(0),
		PetersburgBlock:             big.NewInt(0),
		IstanbulBlock:               big.NewInt(0),
		MuirGlacierBlock:            big.NewInt(0),
		ApricotPhase1BlockTimestamp: big.NewInt(1616767200), // 10am EST 3/26/2021
		ApricotPhase2BlockTimestamp: big.NewInt(1620223200), // 10am EST 5/5/2021
		// TODO(aaronbuchwald) schedule Apricot Phase 3 + Apricot Phase 4
	}

<<<<<<< HEAD
	TestChainConfig = &ChainConfig{big.NewInt(1), big.NewInt(0), nil, false, big.NewInt(0), common.Hash{}, big.NewInt(0), big.NewInt(0), big.NewInt(0), big.NewInt(0), big.NewInt(0), big.NewInt(0), big.NewInt(0), nil, big.NewInt(0), big.NewInt(0), big.NewInt(0), nil}
=======
	TestChainConfig = &ChainConfig{big.NewInt(1), big.NewInt(0), nil, false, big.NewInt(0), common.Hash{}, big.NewInt(0), big.NewInt(0), big.NewInt(0), big.NewInt(0), big.NewInt(0), big.NewInt(0), big.NewInt(0), big.NewInt(0), big.NewInt(0), big.NewInt(0), big.NewInt(0)}
>>>>>>> 7315105b
	TestRules       = TestChainConfig.AvalancheRules(new(big.Int), new(big.Int))
)

// ChainConfig is the core config which determines the blockchain settings.
//
// ChainConfig is stored in the database on a per block basis. This means
// that any network, identified by its genesis block, can have its own
// set of configuration options.
type ChainConfig struct {
	ChainID *big.Int `json:"chainId"` // chainId identifies the current chain and is used for replay protection

	HomesteadBlock *big.Int `json:"homesteadBlock,omitempty"` // Homestead switch block (nil = no fork, 0 = already homestead)

	DAOForkBlock   *big.Int `json:"daoForkBlock,omitempty"`   // TheDAO hard-fork switch block (nil = no fork)
	DAOForkSupport bool     `json:"daoForkSupport,omitempty"` // Whether the nodes supports or opposes the DAO hard-fork

	// EIP150 implements the Gas price changes (https://github.com/ethereum/EIPs/issues/150)
	EIP150Block *big.Int    `json:"eip150Block,omitempty"` // EIP150 HF block (nil = no fork)
	EIP150Hash  common.Hash `json:"eip150Hash,omitempty"`  // EIP150 HF hash (needed for header only clients as only gas pricing changed)

	EIP155Block *big.Int `json:"eip155Block,omitempty"` // EIP155 HF block
	EIP158Block *big.Int `json:"eip158Block,omitempty"` // EIP158 HF block

	ByzantiumBlock      *big.Int `json:"byzantiumBlock,omitempty"`      // Byzantium switch block (nil = no fork, 0 = already on byzantium)
	ConstantinopleBlock *big.Int `json:"constantinopleBlock,omitempty"` // Constantinople switch block (nil = no fork, 0 = already activated)
	PetersburgBlock     *big.Int `json:"petersburgBlock,omitempty"`     // Petersburg switch block (nil = same as Constantinople)
	IstanbulBlock       *big.Int `json:"istanbulBlock,omitempty"`       // Istanbul switch block (nil = no fork, 0 = already on istanbul)
	MuirGlacierBlock    *big.Int `json:"muirGlacierBlock,omitempty"`    // Eip-2384 (bomb delay) switch block (nil = no fork, 0 = already activated)

	// Avalanche Network Upgrades
	ApricotPhase1BlockTimestamp *big.Int `json:"apricotPhase1BlockTimestamp,omitempty"` // Apricot Phase 1 Block Timestamp (nil = no fork, 0 = already activated)
	// Apricot Phase 2 Block Timestamp (nil = no fork, 0 = already activated)
	// Apricot Phase 2 includes a modified version of the Berlin Hard Fork from Ethereum
	ApricotPhase2BlockTimestamp *big.Int `json:"apricotPhase2BlockTimestamp,omitempty"`
	// Apricot Phase 3 introduces dynamic fees and batching of atomic transactions (nil = no fork, 0 = already activated)
	ApricotPhase3BlockTimestamp *big.Int `json:"apricotPhase3BlockTimestamp,omitempty"`
	// Apricot Phase 4 introduces a modified version of the London Hard Fork from Ethereum (nil = no fork, 0 = already activated)
	ApricotPhase4BlockTimestamp *big.Int `json:"apricotPhase4BlockTimestamp,omitempty"`
}

// String implements the fmt.Stringer interface.
func (c *ChainConfig) String() string {
	return fmt.Sprintf("{ChainID: %v Homestead: %v DAO: %v DAOSupport: %v EIP150: %v EIP155: %v EIP158: %v Byzantium: %v Constantinople: %v Petersburg: %v Istanbul: %v, Muir Glacier: %v, Apricot Phase 1: %v, Apricot Phase 2: %v, Apricot Phase 3: %v, Apricot Phase 4: %v, Engine: Dummy Consensus Engine}",
		c.ChainID,
		c.HomesteadBlock,
		c.DAOForkBlock,
		c.DAOForkSupport,
		c.EIP150Block,
		c.EIP155Block,
		c.EIP158Block,
		c.ByzantiumBlock,
		c.ConstantinopleBlock,
		c.PetersburgBlock,
		c.IstanbulBlock,
		c.MuirGlacierBlock,
		c.ApricotPhase1BlockTimestamp,
		c.ApricotPhase2BlockTimestamp,
		c.ApricotPhase3BlockTimestamp,
		c.ApricotPhase4BlockTimestamp,
	)
}

// IsHomestead returns whether num is either equal to the homestead block or greater.
func (c *ChainConfig) IsHomestead(num *big.Int) bool {
	return isForked(c.HomesteadBlock, num)
}

// IsDAOFork returns whether num is either equal to the DAO fork block or greater.
func (c *ChainConfig) IsDAOFork(num *big.Int) bool {
	return isForked(c.DAOForkBlock, num)
}

// IsEIP150 returns whether num is either equal to the EIP150 fork block or greater.
func (c *ChainConfig) IsEIP150(num *big.Int) bool {
	return isForked(c.EIP150Block, num)
}

// IsEIP155 returns whether num is either equal to the EIP155 fork block or greater.
func (c *ChainConfig) IsEIP155(num *big.Int) bool {
	return isForked(c.EIP155Block, num)
}

// IsEIP158 returns whether num is either equal to the EIP158 fork block or greater.
func (c *ChainConfig) IsEIP158(num *big.Int) bool {
	return isForked(c.EIP158Block, num)
}

// IsByzantium returns whether num is either equal to the Byzantium fork block or greater.
func (c *ChainConfig) IsByzantium(num *big.Int) bool {
	return isForked(c.ByzantiumBlock, num)
}

// IsConstantinople returns whether num is either equal to the Constantinople fork block or greater.
func (c *ChainConfig) IsConstantinople(num *big.Int) bool {
	return isForked(c.ConstantinopleBlock, num)
}

// IsMuirGlacier returns whether num is either equal to the Muir Glacier (EIP-2384) fork block or greater.
func (c *ChainConfig) IsMuirGlacier(num *big.Int) bool {
	return isForked(c.MuirGlacierBlock, num)
}

// IsPetersburg returns whether num is either
// - equal to or greater than the PetersburgBlock fork block,
// - OR is nil, and Constantinople is active
func (c *ChainConfig) IsPetersburg(num *big.Int) bool {
	return isForked(c.PetersburgBlock, num) || c.PetersburgBlock == nil && isForked(c.ConstantinopleBlock, num)
}

// IsIstanbul returns whether num is either equal to the Istanbul fork block or greater.
func (c *ChainConfig) IsIstanbul(num *big.Int) bool {
	return isForked(c.IstanbulBlock, num)
}

// Avalanche Upgrades:

// IsApricotPhase1 returns whether [blockTimestamp] represents a block
// with a timestamp after the Apricot Phase 1 upgrade time.
func (c *ChainConfig) IsApricotPhase1(blockTimestamp *big.Int) bool {
	return isForked(c.ApricotPhase1BlockTimestamp, blockTimestamp)
}

// IsApricotPhase2 returns whether [blockTimestamp] represents a block
// with a timestamp after the Apricot Phase 2 upgrade time.
func (c *ChainConfig) IsApricotPhase2(blockTimestamp *big.Int) bool {
	return isForked(c.ApricotPhase2BlockTimestamp, blockTimestamp)
}

// IsApricotPhase3 returns whether [blockTimestamp] represents a block
// with a timestamp after the Apricot Phase 3 upgrade time.
func (c *ChainConfig) IsApricotPhase3(blockTimestamp *big.Int) bool {
	return isForked(c.ApricotPhase3BlockTimestamp, blockTimestamp)
}

// IsApricotPhase4 returns whether [blockTimestamp] represents a block
// with a timestamp after the Apricot Phase 4 upgrade time.
func (c *ChainConfig) IsApricotPhase4(blockTimestamp *big.Int) bool {
	return isForked(c.ApricotPhase4BlockTimestamp, blockTimestamp)
}

// CheckCompatible checks whether scheduled fork transitions have been imported
// with a mismatching chain configuration.
func (c *ChainConfig) CheckCompatible(newcfg *ChainConfig, height uint64) *ConfigCompatError {
	bhead := new(big.Int).SetUint64(height)

	// Iterate checkCompatible to find the lowest conflict.
	var lasterr *ConfigCompatError
	for {
		err := c.checkCompatible(newcfg, bhead)
		if err == nil || (lasterr != nil && err.RewindTo == lasterr.RewindTo) {
			break
		}
		lasterr = err
		bhead.SetUint64(err.RewindTo)
	}
	return lasterr
}

// CheckConfigForkOrder checks that we don't "skip" any forks, geth isn't pluggable enough
// to guarantee that forks can be implemented in a different order than on official networks
func (c *ChainConfig) CheckConfigForkOrder() error {
	type fork struct {
		name     string
		block    *big.Int
		optional bool // if true, the fork may be nil and next fork is still allowed
	}
	var lastFork fork
	for _, cur := range []fork{
		{name: "homesteadBlock", block: c.HomesteadBlock},
		{name: "daoForkBlock", block: c.DAOForkBlock, optional: true},
		{name: "eip150Block", block: c.EIP150Block},
		{name: "eip155Block", block: c.EIP155Block},
		{name: "eip158Block", block: c.EIP158Block},
		{name: "byzantiumBlock", block: c.ByzantiumBlock},
		{name: "constantinopleBlock", block: c.ConstantinopleBlock},
		{name: "petersburgBlock", block: c.PetersburgBlock},
		{name: "istanbulBlock", block: c.IstanbulBlock},
		{name: "muirGlacierBlock", block: c.MuirGlacierBlock, optional: true},
	} {
		if cur.block != nil && common.Big0.Cmp(cur.block) != 0 {
			return errNonGenesisForkByHeight
		}
		if lastFork.name != "" {
			// Next one must be higher number
			if lastFork.block == nil && cur.block != nil {
				return fmt.Errorf("unsupported fork ordering: %v not enabled, but %v enabled at %v",
					lastFork.name, cur.name, cur.block)
			}
			if lastFork.block != nil && cur.block != nil {
				if lastFork.block.Cmp(cur.block) > 0 {
					return fmt.Errorf("unsupported fork ordering: %v enabled at %v, but %v enabled at %v",
						lastFork.name, lastFork.block, cur.name, cur.block)
				}
			}
		}
		// If it was optional and not set, then ignore it
		if !cur.optional || cur.block != nil {
			lastFork = cur
		}
	}

	// Note: ApricotPhase1 and ApricotPhase2 override the rules set by block number
	// hard forks. In Avalanche, hard forks must take place via block timestamps instead
	// of block numbers since blocks are produced asynchronously. Therefore, we do not
	// check that the block timestamps for Apricot Phase1 and Phase2 in the same way as for
	// the block number forks since it would not be a meaningful comparison.
	// Instead, we check only that Apricot Phases are enabled in order.
	lastFork = fork{}
	for _, cur := range []fork{
		{name: "apricotPhase1BlockTimestamp", block: c.ApricotPhase1BlockTimestamp},
		{name: "apricotPhase2BlockTimestamp", block: c.ApricotPhase2BlockTimestamp},
		{name: "apricotPhase3BlockTimestamp", block: c.ApricotPhase3BlockTimestamp},
		{name: "apricotPhase4BlockTimestamp", block: c.ApricotPhase4BlockTimestamp},
	} {
		if lastFork.name != "" {
			// Next one must be higher number
			if lastFork.block == nil && cur.block != nil {
				return fmt.Errorf("unsupported fork ordering: %v not enabled, but %v enabled at %v",
					lastFork.name, cur.name, cur.block)
			}
			if lastFork.block != nil && cur.block != nil {
				if lastFork.block.Cmp(cur.block) > 0 {
					return fmt.Errorf("unsupported fork ordering: %v enabled at %v, but %v enabled at %v",
						lastFork.name, lastFork.block, cur.name, cur.block)
				}
			}
		}
		// If it was optional and not set, then ignore it
		if !cur.optional || cur.block != nil {
			lastFork = cur
		}
	}
	// TODO(aaronbuchwald) check that avalanche block timestamps are at least possible with the other rule set changes
	// additional change: require that block number hard forks are either 0 or nil since they should not
	// be enabled at a specific block number.

	return nil
}

func (c *ChainConfig) checkCompatible(newcfg *ChainConfig, head *big.Int) *ConfigCompatError {
	if isForkIncompatible(c.HomesteadBlock, newcfg.HomesteadBlock, head) {
		return newCompatError("Homestead fork block", c.HomesteadBlock, newcfg.HomesteadBlock)
	}
	if isForkIncompatible(c.DAOForkBlock, newcfg.DAOForkBlock, head) {
		return newCompatError("DAO fork block", c.DAOForkBlock, newcfg.DAOForkBlock)
	}
	if c.IsDAOFork(head) && c.DAOForkSupport != newcfg.DAOForkSupport {
		return newCompatError("DAO fork support flag", c.DAOForkBlock, newcfg.DAOForkBlock)
	}
	if isForkIncompatible(c.EIP150Block, newcfg.EIP150Block, head) {
		return newCompatError("EIP150 fork block", c.EIP150Block, newcfg.EIP150Block)
	}
	if isForkIncompatible(c.EIP155Block, newcfg.EIP155Block, head) {
		return newCompatError("EIP155 fork block", c.EIP155Block, newcfg.EIP155Block)
	}
	if isForkIncompatible(c.EIP158Block, newcfg.EIP158Block, head) {
		return newCompatError("EIP158 fork block", c.EIP158Block, newcfg.EIP158Block)
	}
	if c.IsEIP158(head) && !configNumEqual(c.ChainID, newcfg.ChainID) {
		return newCompatError("EIP158 chain ID", c.EIP158Block, newcfg.EIP158Block)
	}
	if isForkIncompatible(c.ByzantiumBlock, newcfg.ByzantiumBlock, head) {
		return newCompatError("Byzantium fork block", c.ByzantiumBlock, newcfg.ByzantiumBlock)
	}
	if isForkIncompatible(c.ConstantinopleBlock, newcfg.ConstantinopleBlock, head) {
		return newCompatError("Constantinople fork block", c.ConstantinopleBlock, newcfg.ConstantinopleBlock)
	}
	if isForkIncompatible(c.PetersburgBlock, newcfg.PetersburgBlock, head) {
		// the only case where we allow Petersburg to be set in the past is if it is equal to Constantinople
		// mainly to satisfy fork ordering requirements which state that Petersburg fork be set if Constantinople fork is set
		if isForkIncompatible(c.ConstantinopleBlock, newcfg.PetersburgBlock, head) {
			return newCompatError("Petersburg fork block", c.PetersburgBlock, newcfg.PetersburgBlock)
		}
	}
	if isForkIncompatible(c.IstanbulBlock, newcfg.IstanbulBlock, head) {
		return newCompatError("Istanbul fork block", c.IstanbulBlock, newcfg.IstanbulBlock)
	}
	if isForkIncompatible(c.MuirGlacierBlock, newcfg.MuirGlacierBlock, head) {
		return newCompatError("Muir Glacier fork block", c.MuirGlacierBlock, newcfg.MuirGlacierBlock)
	}
	// TODO(aaronbuchwald) ensure that Avalanche Blocktimestamps are not modified
	return nil
}

// isForkIncompatible returns true if a fork scheduled at s1 cannot be rescheduled to
// block s2 because head is already past the fork.
func isForkIncompatible(s1, s2, head *big.Int) bool {
	return (isForked(s1, head) || isForked(s2, head)) && !configNumEqual(s1, s2)
}

// isForked returns whether a fork scheduled at block s is active at the given head block.
func isForked(s, head *big.Int) bool {
	if s == nil || head == nil {
		return false
	}
	return s.Cmp(head) <= 0
}

func configNumEqual(x, y *big.Int) bool {
	if x == nil {
		return y == nil
	}
	if y == nil {
		return x == nil
	}
	return x.Cmp(y) == 0
}

// ConfigCompatError is raised if the locally-stored blockchain is initialised with a
// ChainConfig that would alter the past.
type ConfigCompatError struct {
	What string
	// block numbers of the stored and new configurations
	StoredConfig, NewConfig *big.Int
	// the block number to which the local chain must be rewound to correct the error
	RewindTo uint64
}

func newCompatError(what string, storedblock, newblock *big.Int) *ConfigCompatError {
	var rew *big.Int
	switch {
	case storedblock == nil:
		rew = newblock
	case newblock == nil || storedblock.Cmp(newblock) < 0:
		rew = storedblock
	default:
		rew = newblock
	}
	err := &ConfigCompatError{what, storedblock, newblock, 0}
	if rew != nil && rew.Sign() > 0 {
		err.RewindTo = rew.Uint64() - 1
	}
	return err
}

func (err *ConfigCompatError) Error() string {
	return fmt.Sprintf("mismatching %s in database (have %d, want %d, rewindto %d)", err.What, err.StoredConfig, err.NewConfig, err.RewindTo)
}

// Rules wraps ChainConfig and is merely syntactic sugar or can be used for functions
// that do not have or require information about the block.
//
// Rules is a one time interface meaning that it shouldn't be used in between transition
// phases.
type Rules struct {
	ChainID                                                 *big.Int
	IsHomestead, IsEIP150, IsEIP155, IsEIP158               bool
	IsByzantium, IsConstantinople, IsPetersburg, IsIstanbul bool

	// Rules for Avalanche releases
	IsApricotPhase1 bool
	IsApricotPhase2 bool
	IsApricotPhase3 bool
	IsApricotPhase4 bool
}

// Rules ensures c's ChainID is not nil.
func (c *ChainConfig) rules(num *big.Int) Rules {
	chainID := c.ChainID
	if chainID == nil {
		chainID = new(big.Int)
	}
	return Rules{
		ChainID:          new(big.Int).Set(chainID),
		IsHomestead:      c.IsHomestead(num),
		IsEIP150:         c.IsEIP150(num),
		IsEIP155:         c.IsEIP155(num),
		IsEIP158:         c.IsEIP158(num),
		IsByzantium:      c.IsByzantium(num),
		IsConstantinople: c.IsConstantinople(num),
		IsPetersburg:     c.IsPetersburg(num),
		IsIstanbul:       c.IsIstanbul(num),
	}
}

// AvalancheRules returns the Avalanche modified rules to support Avalanche
// network upgrades
func (c *ChainConfig) AvalancheRules(blockNum, blockTimestamp *big.Int) Rules {
	rules := c.rules(blockNum)

	rules.IsApricotPhase1 = c.IsApricotPhase1(blockTimestamp)
	rules.IsApricotPhase2 = c.IsApricotPhase2(blockTimestamp)
	rules.IsApricotPhase3 = c.IsApricotPhase3(blockTimestamp)
	rules.IsApricotPhase4 = c.IsApricotPhase4(blockTimestamp)
	return rules
}<|MERGE_RESOLUTION|>--- conflicted
+++ resolved
@@ -85,11 +85,7 @@
 		// TODO(aaronbuchwald) schedule Apricot Phase 3 + Apricot Phase 4
 	}
 
-<<<<<<< HEAD
-	TestChainConfig = &ChainConfig{big.NewInt(1), big.NewInt(0), nil, false, big.NewInt(0), common.Hash{}, big.NewInt(0), big.NewInt(0), big.NewInt(0), big.NewInt(0), big.NewInt(0), big.NewInt(0), big.NewInt(0), nil, big.NewInt(0), big.NewInt(0), big.NewInt(0), nil}
-=======
 	TestChainConfig = &ChainConfig{big.NewInt(1), big.NewInt(0), nil, false, big.NewInt(0), common.Hash{}, big.NewInt(0), big.NewInt(0), big.NewInt(0), big.NewInt(0), big.NewInt(0), big.NewInt(0), big.NewInt(0), big.NewInt(0), big.NewInt(0), big.NewInt(0), big.NewInt(0)}
->>>>>>> 7315105b
 	TestRules       = TestChainConfig.AvalancheRules(new(big.Int), new(big.Int))
 )
 
