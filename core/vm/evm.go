// (c) 2019-2020, Ava Labs, Inc.
//
// This file is a derived work, based on the go-ethereum library whose original
// notices appear below.
//
// It is distributed under a license compatible with the licensing terms of the
// original code from which it is derived.
//
// Much love to the original authors for their work.
// **********
// Copyright 2014 The go-ethereum Authors
// This file is part of the go-ethereum library.
//
// The go-ethereum library is free software: you can redistribute it and/or modify
// it under the terms of the GNU Lesser General Public License as published by
// the Free Software Foundation, either version 3 of the License, or
// (at your option) any later version.
//
// The go-ethereum library is distributed in the hope that it will be useful,
// but WITHOUT ANY WARRANTY; without even the implied warranty of
// MERCHANTABILITY or FITNESS FOR A PARTICULAR PURPOSE. See the
// GNU Lesser General Public License for more details.
//
// You should have received a copy of the GNU Lesser General Public License
// along with the go-ethereum library. If not, see <http://www.gnu.org/licenses/>.

package vm

import (
	"math/big"
	"sync/atomic"
	"time"

	"github.com/ava-labs/coreth/params"
	"github.com/ethereum/go-ethereum/common"
	"github.com/ethereum/go-ethereum/crypto"
	"github.com/holiman/uint256"
)

// emptyCodeHash is used by create to ensure deployment is disallowed to already
// deployed contract addresses (relevant after the account abstraction).
var emptyCodeHash = crypto.Keccak256Hash(nil)

type (
	// CanTransferFunc is the signature of a transfer guard function
	CanTransferFunc   func(StateDB, common.Address, *big.Int) bool
	CanTransferMCFunc func(StateDB, common.Address, common.Address, common.Hash, *big.Int) bool
	// TransferFunc is the signature of a transfer function
	TransferFunc   func(StateDB, common.Address, common.Address, *big.Int)
	TransferMCFunc func(StateDB, common.Address, common.Address, common.Hash, *big.Int)
	// GetHashFunc returns the n'th block hash in the blockchain
	// and is used by the BLOCKHASH EVM op code.
	GetHashFunc func(uint64) common.Hash
)

func (evm *EVM) precompile(addr common.Address) (StatefulPrecompiledContract, bool) {
	var precompiles map[common.Address]StatefulPrecompiledContract
	switch {
	case evm.chainRules.IsApricotPhase2:
		precompiles = PrecompiledContractsApricotPhase2
	case evm.chainRules.IsIstanbul:
		precompiles = PrecompiledContractsIstanbul
	case evm.chainRules.IsByzantium:
		precompiles = PrecompiledContractsByzantium
	default:
		precompiles = PrecompiledContractsHomestead
	}
	p, ok := precompiles[addr]
	return p, ok
}

// BlockContext provides the EVM with auxiliary information. Once provided
// it shouldn't be modified.
type BlockContext struct {
	// CanTransfer returns whether the account contains
	// sufficient ether to transfer the value
	CanTransfer CanTransferFunc
	// CanTransferMC returns whether the account contains
	// sufficient multicoin balance to transfer the value
	CanTransferMC CanTransferMCFunc
	// Transfer transfers ether from one account to the other
	Transfer TransferFunc
	// TransferMultiCoin transfers multicoin from one account to the other
	TransferMultiCoin TransferMCFunc
	// GetHash returns the hash corresponding to n
	GetHash GetHashFunc

	// Block information
	Coinbase    common.Address // Provides information for COINBASE
	GasLimit    uint64         // Provides information for GASLIMIT
	BlockNumber *big.Int       // Provides information for NUMBER
	Time        *big.Int       // Provides information for TIME
	Difficulty  *big.Int       // Provides information for DIFFICULTY
	BaseFee     *big.Int       // Provides information for BASEFEE
}

// TxContext provides the EVM with information about a transaction.
// All fields can change between transactions.
type TxContext struct {
	// Message information
	Origin   common.Address // Provides information for ORIGIN
	GasPrice *big.Int       // Provides information for GASPRICE
}

// EVM is the Ethereum Virtual Machine base object and provides
// the necessary tools to run a contract on the given state with
// the provided context. It should be noted that any error
// generated through any of the calls should be considered a
// revert-state-and-consume-all-gas operation, no checks on
// specific errors should ever be performed. The interpreter makes
// sure that any errors generated are to be considered faulty code.
//
// The EVM should never be reused and is not thread safe.
type EVM struct {
	// Context provides auxiliary blockchain related information
	Context BlockContext
	TxContext
	// StateDB gives access to the underlying state
	StateDB StateDB
	// Depth is the current call stack
	depth int

	// chainConfig contains information about the current chain
	chainConfig *params.ChainConfig
	// chain rules contains the chain rules for the current epoch
	chainRules params.Rules
	// virtual machine configuration options used to initialise the
	// evm.
	Config Config
	// global (to this context) ethereum virtual machine
	// used throughout the execution of the tx.
	interpreter *EVMInterpreter
	// abort is used to abort the EVM calling operations
	// NOTE: must be set atomically
	abort int32
	// callGasTemp holds the gas available for the current call. This is needed because the
	// available gas is calculated in gasCall* according to the 63/64 rule and later
	// applied in opCall*.
	callGasTemp uint64
}

// NewEVM returns a new EVM. The returned EVM is not thread safe and should
// only ever be used *once*.
func NewEVM(blockCtx BlockContext, txCtx TxContext, statedb StateDB, chainConfig *params.ChainConfig, config Config) *EVM {
	evm := &EVM{
		Context:     blockCtx,
		TxContext:   txCtx,
		StateDB:     statedb,
		Config:      config,
		chainConfig: chainConfig,
		chainRules:  chainConfig.AvalancheRules(blockCtx.BlockNumber, blockCtx.Time),
	}
	evm.interpreter = NewEVMInterpreter(evm, config)
	return evm
}

// Reset resets the EVM with a new transaction context.Reset
// This is not threadsafe and should only be done very cautiously.
func (evm *EVM) Reset(txCtx TxContext, statedb StateDB) {
	evm.TxContext = txCtx
	evm.StateDB = statedb
}

// Cancel cancels any running EVM operation. This may be called concurrently and
// it's safe to be called multiple times.
func (evm *EVM) Cancel() {
	atomic.StoreInt32(&evm.abort, 1)
}

// Cancelled returns true if Cancel has been called
func (evm *EVM) Cancelled() bool {
	return atomic.LoadInt32(&evm.abort) == 1
}

// Interpreter returns the current interpreter
func (evm *EVM) Interpreter() *EVMInterpreter {
	return evm.interpreter
}

// Call executes the contract associated with the addr with the given input as
// parameters. It also handles any necessary value transfer required and takes
// the necessary steps to create accounts and reverses the state in case of an
// execution error or failed value transfer.
func (evm *EVM) Call(caller ContractRef, addr common.Address, input []byte, gas uint64, value *big.Int) (ret []byte, leftOverGas uint64, err error) {
	// Fail if we're trying to execute above the call depth limit
	if evm.depth > int(params.CallCreateDepth) {
		return nil, gas, ErrDepth
	}
	// Fail if we're trying to transfer more than the available balance
	if value.Sign() != 0 && !evm.Context.CanTransfer(evm.StateDB, caller.Address(), value) {
		return nil, gas, ErrInsufficientBalance
	}
	snapshot := evm.StateDB.Snapshot()
	p, isPrecompile := evm.precompile(addr)

	if !evm.StateDB.Exist(addr) {
		if !isPrecompile && evm.chainRules.IsEIP158 && value.Sign() == 0 {
			// Calling a non existing account, don't do anything, but ping the tracer
			if evm.Config.Debug {
				if evm.depth == 0 {
					evm.Config.Tracer.CaptureStart(evm, caller.Address(), addr, false, input, gas, value)
					evm.Config.Tracer.CaptureEnd(ret, 0, 0, nil)
				} else {
					evm.Config.Tracer.CaptureEnter(CALL, caller.Address(), addr, input, gas, value)
					evm.Config.Tracer.CaptureExit(ret, 0, nil)
				}
			}
			return nil, gas, nil
		}
		evm.StateDB.CreateAccount(addr)
	}
	evm.Context.Transfer(evm.StateDB, caller.Address(), addr, value)

	// Capture the tracer start/end events in debug mode
	if evm.Config.Debug {
		if evm.depth == 0 {
			evm.Config.Tracer.CaptureStart(evm, caller.Address(), addr, false, input, gas, value)
			defer func(startGas uint64, startTime time.Time) { // Lazy evaluation of the parameters
				evm.Config.Tracer.CaptureEnd(ret, startGas-gas, time.Since(startTime), err)
			}(gas, time.Now())
		} else {
			// Handle tracer events for entering and exiting a call frame
			evm.Config.Tracer.CaptureEnter(CALL, caller.Address(), addr, input, gas, value)
			defer func(startGas uint64) {
				evm.Config.Tracer.CaptureExit(ret, startGas-gas, err)
			}(gas)
		}
	}

	if isPrecompile {
		ret, gas, err = p.Run(evm, caller, addr, input, gas, evm.interpreter.readOnly)
	} else {
		// Initialise a new contract and set the code that is to be used by the EVM.
		// The contract is a scoped environment for this execution context only.
		code := evm.StateDB.GetCode(addr)
		if len(code) == 0 {
			ret, err = nil, nil // gas is unchanged
		} else {
			addrCopy := addr
			// If the account has no code, we can abort here
			// The depth-check is already done, and precompiles handled above
			contract := NewContract(caller, AccountRef(addrCopy), value, gas)
			contract.SetCallCode(&addrCopy, evm.StateDB.GetCodeHash(addrCopy), code)
			ret, err = evm.interpreter.Run(contract, input, false)
			gas = contract.Gas
		}
	}
	// When an error was returned by the EVM or when setting the creation code
	// above we revert to the snapshot and consume any gas remaining. Additionally
	// when we're in homestead this also counts for code storage gas errors.
	if err != nil {
		evm.StateDB.RevertToSnapshot(snapshot)
		if err != ErrExecutionReverted {
			gas = 0
		}
		// TODO: consider clearing up unused snapshots:
		//} else {
		//	evm.StateDB.DiscardSnapshot(snapshot)
	}
	return ret, gas, err
}

// This allows the user transfer balance of a specified coinId in addition to a normal Call().
<<<<<<< HEAD
func (evm *EVM) CallExpert(caller ContractRef, addr common.Address, input []byte, gas uint64, value *big.Int, coinID *common.Hash, value2 *big.Int) (ret []byte, leftOverGas uint64, err error) {
=======
func (evm *EVM) CallExpert(caller ContractRef, addr common.Address, input []byte, gas uint64, value *big.Int, coinID common.Hash, value2 *big.Int) (ret []byte, leftOverGas uint64, err error) {
	if evm.Config.NoRecursion && evm.depth > 0 {
		return nil, gas, nil
	}
>>>>>>> 9d3c60a6
	// Fail if we're trying to execute above the call depth limit
	if evm.depth > int(params.CallCreateDepth) {
		return nil, gas, ErrDepth
	}

	// Fail if we're trying to transfer more than the available balance
	if value.Sign() != 0 && !evm.Context.CanTransfer(evm.StateDB, caller.Address(), value) {
		return nil, gas, ErrInsufficientBalance
	}

	if value2.Sign() != 0 && !evm.Context.CanTransferMC(evm.StateDB, caller.Address(), addr, coinID, value2) {
		return nil, gas, ErrInsufficientBalance
	}

	snapshot := evm.StateDB.Snapshot()
	//p, isPrecompile := evm.precompile(addr)

	if !evm.StateDB.Exist(addr) {
		//if !isPrecompile && evm.chainRules.IsEIP158 && value.Sign() == 0 {
		//	// Calling a non existing account, don't do anything, but ping the tracer
		//	if evm.Config.Debug && evm.depth == 0 {
		//		evm.Config.Tracer.CaptureStart(evm, caller.Address(), addr, false, input, gas, value)
		//		evm.Config.Tracer.CaptureEnd(ret, 0, 0, nil)
		//	}
		//	return nil, gas, nil
		//}
		evm.StateDB.CreateAccount(addr)
	}
	evm.Context.Transfer(evm.StateDB, caller.Address(), addr, value)
	evm.Context.TransferMultiCoin(evm.StateDB, caller.Address(), addr, coinID, value2)

	// Capture the tracer start/end events in debug mode
	if evm.Config.Debug && evm.depth == 0 {
		evm.Config.Tracer.CaptureStart(evm, caller.Address(), addr, false, input, gas, value)
		defer func(startGas uint64, startTime time.Time) { // Lazy evaluation of the parameters
			evm.Config.Tracer.CaptureEnd(ret, startGas-gas, time.Since(startTime), err)
		}(gas, time.Now())
	}

	//if isPrecompile {
	//	ret, gas, err = RunPrecompiledContract(p, input, gas)
	//} else {
	// Initialise a new contract and set the code that is to be used by the EVM.
	// The contract is a scoped environment for this execution context only.
	code := evm.StateDB.GetCode(addr)
	if len(code) == 0 {
		ret, err = nil, nil // gas is unchanged
	} else {
		addrCopy := addr
		// If the account has no code, we can abort here
		// The depth-check is already done, and precompiles handled above
		contract := NewContract(caller, AccountRef(addrCopy), value, gas)
		contract.SetCallCode(&addrCopy, evm.StateDB.GetCodeHash(addrCopy), code)
		ret, err = evm.interpreter.Run(contract, input, false)
		gas = contract.Gas
	}
	//}
	// When an error was returned by the EVM or when setting the creation code
	// above we revert to the snapshot and consume any gas remaining. Additionally
	// when we're in homestead this also counts for code storage gas errors.
	if err != nil {
		evm.StateDB.RevertToSnapshot(snapshot)
		if err != ErrExecutionReverted {
			gas = 0
		}
		// TODO: consider clearing up unused snapshots:
		//} else {
		//	evm.StateDB.DiscardSnapshot(snapshot)
	}
	return ret, gas, err
}

// CallCode executes the contract associated with the addr with the given input
// as parameters. It also handles any necessary value transfer required and takes
// the necessary steps to create accounts and reverses the state in case of an
// execution error or failed value transfer.
//
// CallCode differs from Call in the sense that it executes the given address'
// code with the caller as context.
func (evm *EVM) CallCode(caller ContractRef, addr common.Address, input []byte, gas uint64, value *big.Int) (ret []byte, leftOverGas uint64, err error) {
	// Fail if we're trying to execute above the call depth limit
	if evm.depth > int(params.CallCreateDepth) {
		return nil, gas, ErrDepth
	}
	// Fail if we're trying to transfer more than the available balance
	// Note although it's noop to transfer X ether to caller itself. But
	// if caller doesn't have enough balance, it would be an error to allow
	// over-charging itself. So the check here is necessary.
	if !evm.Context.CanTransfer(evm.StateDB, caller.Address(), value) {
		return nil, gas, ErrInsufficientBalance
	}
	var snapshot = evm.StateDB.Snapshot()

	// Invoke tracer hooks that signal entering/exiting a call frame
	if evm.Config.Debug {
		evm.Config.Tracer.CaptureEnter(CALLCODE, caller.Address(), addr, input, gas, value)
		defer func(startGas uint64) {
			evm.Config.Tracer.CaptureExit(ret, startGas-gas, err)
		}(gas)
	}

	// It is allowed to call precompiles, even via delegatecall
	if p, isPrecompile := evm.precompile(addr); isPrecompile {
		ret, gas, err = p.Run(evm, caller, addr, input, gas, evm.interpreter.readOnly)
	} else {
		addrCopy := addr
		// Initialise a new contract and set the code that is to be used by the EVM.
		// The contract is a scoped environment for this execution context only.
		contract := NewContract(caller, AccountRef(caller.Address()), value, gas)
		contract.SetCallCode(&addrCopy, evm.StateDB.GetCodeHash(addrCopy), evm.StateDB.GetCode(addrCopy))
		ret, err = evm.interpreter.Run(contract, input, false)
		gas = contract.Gas
	}
	if err != nil {
		evm.StateDB.RevertToSnapshot(snapshot)
		if err != ErrExecutionReverted {
			gas = 0
		}
	}
	return ret, gas, err
}

// DelegateCall executes the contract associated with the addr with the given input
// as parameters. It reverses the state in case of an execution error.
//
// DelegateCall differs from CallCode in the sense that it executes the given address'
// code with the caller as context and the caller is set to the caller of the caller.
func (evm *EVM) DelegateCall(caller ContractRef, addr common.Address, input []byte, gas uint64) (ret []byte, leftOverGas uint64, err error) {
	// Fail if we're trying to execute above the call depth limit
	if evm.depth > int(params.CallCreateDepth) {
		return nil, gas, ErrDepth
	}
	var snapshot = evm.StateDB.Snapshot()

	// Invoke tracer hooks that signal entering/exiting a call frame
	if evm.Config.Debug {
		evm.Config.Tracer.CaptureEnter(DELEGATECALL, caller.Address(), addr, input, gas, nil)
		defer func(startGas uint64) {
			evm.Config.Tracer.CaptureExit(ret, startGas-gas, err)
		}(gas)
	}

	// It is allowed to call precompiles, even via delegatecall
	if p, isPrecompile := evm.precompile(addr); isPrecompile {
		ret, gas, err = p.Run(evm, caller, addr, input, gas, evm.interpreter.readOnly)
	} else {
		addrCopy := addr
		// Initialise a new contract and make initialise the delegate values
		contract := NewContract(caller, AccountRef(caller.Address()), nil, gas).AsDelegate()
		contract.SetCallCode(&addrCopy, evm.StateDB.GetCodeHash(addrCopy), evm.StateDB.GetCode(addrCopy))
		ret, err = evm.interpreter.Run(contract, input, false)
		gas = contract.Gas
	}
	if err != nil {
		evm.StateDB.RevertToSnapshot(snapshot)
		if err != ErrExecutionReverted {
			gas = 0
		}
	}
	return ret, gas, err
}

// StaticCall executes the contract associated with the addr with the given input
// as parameters while disallowing any modifications to the state during the call.
// Opcodes that attempt to perform such modifications will result in exceptions
// instead of performing the modifications.
func (evm *EVM) StaticCall(caller ContractRef, addr common.Address, input []byte, gas uint64) (ret []byte, leftOverGas uint64, err error) {
	// Fail if we're trying to execute above the call depth limit
	if evm.depth > int(params.CallCreateDepth) {
		return nil, gas, ErrDepth
	}
	// We take a snapshot here. This is a bit counter-intuitive, and could probably be skipped.
	// However, even a staticcall is considered a 'touch'. On mainnet, static calls were introduced
	// after all empty accounts were deleted, so this is not required. However, if we omit this,
	// then certain tests start failing; stRevertTest/RevertPrecompiledTouchExactOOG.json.
	// We could change this, but for now it's left for legacy reasons
	var snapshot = evm.StateDB.Snapshot()

	// We do an AddBalance of zero here, just in order to trigger a touch.
	// This doesn't matter on Mainnet, where all empties are gone at the time of Byzantium,
	// but is the correct thing to do and matters on other networks, in tests, and potential
	// future scenarios
	evm.StateDB.AddBalance(addr, big0)

	// Invoke tracer hooks that signal entering/exiting a call frame
	if evm.Config.Debug {
		evm.Config.Tracer.CaptureEnter(STATICCALL, caller.Address(), addr, input, gas, nil)
		defer func(startGas uint64) {
			evm.Config.Tracer.CaptureExit(ret, startGas-gas, err)
		}(gas)
	}

	if p, isPrecompile := evm.precompile(addr); isPrecompile {
		ret, gas, err = p.Run(evm, caller, addr, input, gas, true)
	} else {
		// At this point, we use a copy of address. If we don't, the go compiler will
		// leak the 'contract' to the outer scope, and make allocation for 'contract'
		// even if the actual execution ends on RunPrecompiled above.
		addrCopy := addr
		// Initialise a new contract and set the code that is to be used by the EVM.
		// The contract is a scoped environment for this execution context only.
		contract := NewContract(caller, AccountRef(addrCopy), new(big.Int), gas)
		contract.SetCallCode(&addrCopy, evm.StateDB.GetCodeHash(addrCopy), evm.StateDB.GetCode(addrCopy))
		// When an error was returned by the EVM or when setting the creation code
		// above we revert to the snapshot and consume any gas remaining. Additionally
		// when we're in Homestead this also counts for code storage gas errors.
		ret, err = evm.interpreter.Run(contract, input, true)
		gas = contract.Gas
	}
	if err != nil {
		evm.StateDB.RevertToSnapshot(snapshot)
		if err != ErrExecutionReverted {
			gas = 0
		}
	}
	return ret, gas, err
}

type codeAndHash struct {
	code []byte
	hash common.Hash
}

func (c *codeAndHash) Hash() common.Hash {
	if c.hash == (common.Hash{}) {
		c.hash = crypto.Keccak256Hash(c.code)
	}
	return c.hash
}

// create creates a new contract using code as deployment code.
func (evm *EVM) create(caller ContractRef, codeAndHash *codeAndHash, gas uint64, value *big.Int, address common.Address, typ OpCode) ([]byte, common.Address, uint64, error) {
	// Depth check execution. Fail if we're trying to execute above the
	// limit.
	if evm.depth > int(params.CallCreateDepth) {
		return nil, common.Address{}, gas, ErrDepth
	}
	if !evm.Context.CanTransfer(evm.StateDB, caller.Address(), value) {
		return nil, common.Address{}, gas, ErrInsufficientBalance
	}
	// If there is any collision with the Blackhole address, return an error instead
	// of allowing the contract to be created.
	if address == evm.Context.Coinbase {
		return nil, common.Address{}, gas, ErrNoSenderBlackhole
	}
	nonce := evm.StateDB.GetNonce(caller.Address())
	if nonce+1 < nonce {
		return nil, common.Address{}, gas, ErrNonceUintOverflow
	}
	evm.StateDB.SetNonce(caller.Address(), nonce+1)
	// We add this to the access list _before_ taking a snapshot. Even if the creation fails,
	// the access-list change should not be rolled back
	if evm.chainRules.IsApricotPhase2 {
		evm.StateDB.AddAddressToAccessList(address)
	}
	// Ensure there's no existing contract already at the designated address
	contractHash := evm.StateDB.GetCodeHash(address)
	if evm.StateDB.GetNonce(address) != 0 || (contractHash != (common.Hash{}) && contractHash != emptyCodeHash) {
		return nil, common.Address{}, 0, ErrContractAddressCollision
	}
	// Create a new account on the state
	snapshot := evm.StateDB.Snapshot()
	evm.StateDB.CreateAccount(address)
	if evm.chainRules.IsEIP158 {
		evm.StateDB.SetNonce(address, 1)
	}
	evm.Context.Transfer(evm.StateDB, caller.Address(), address, value)

	// Initialise a new contract and set the code that is to be used by the EVM.
	// The contract is a scoped environment for this execution context only.
	contract := NewContract(caller, AccountRef(address), value, gas)
	contract.SetCodeOptionalHash(&address, codeAndHash)

	if evm.Config.Debug {
		if evm.depth == 0 {
			evm.Config.Tracer.CaptureStart(evm, caller.Address(), address, true, codeAndHash.code, gas, value)
		} else {
			evm.Config.Tracer.CaptureEnter(typ, caller.Address(), address, codeAndHash.code, gas, value)
		}
	}

	start := time.Now()

	ret, err := evm.interpreter.Run(contract, nil, false)

	// Check whether the max code size has been exceeded, assign err if the case.
	if err == nil && evm.chainRules.IsEIP158 && len(ret) > params.MaxCodeSize {
		err = ErrMaxCodeSizeExceeded
	}

	// Reject code starting with 0xEF if EIP-3541 is enabled.
	if err == nil && len(ret) >= 1 && ret[0] == 0xEF && evm.chainRules.IsApricotPhase3 {
		err = ErrInvalidCode
	}

	// if the contract creation ran successfully and no errors were returned
	// calculate the gas required to store the code. If the code could not
	// be stored due to not enough gas set an error and let it be handled
	// by the error checking condition below.
	if err == nil {
		createDataGas := uint64(len(ret)) * params.CreateDataGas
		if contract.UseGas(createDataGas) {
			evm.StateDB.SetCode(address, ret)
		} else {
			err = ErrCodeStoreOutOfGas
		}
	}

	// When an error was returned by the EVM or when setting the creation code
	// above we revert to the snapshot and consume any gas remaining. Additionally
	// when we're in homestead this also counts for code storage gas errors.
	if err != nil && (evm.chainRules.IsHomestead || err != ErrCodeStoreOutOfGas) {
		evm.StateDB.RevertToSnapshot(snapshot)
		if err != ErrExecutionReverted {
			contract.UseGas(contract.Gas)
		}
	}

	if evm.Config.Debug {
		if evm.depth == 0 {
			evm.Config.Tracer.CaptureEnd(ret, gas-contract.Gas, time.Since(start), err)
		} else {
			evm.Config.Tracer.CaptureExit(ret, gas-contract.Gas, err)
		}
	}
	return ret, address, contract.Gas, err
}

// Create creates a new contract using code as deployment code.
func (evm *EVM) Create(caller ContractRef, code []byte, gas uint64, value *big.Int) (ret []byte, contractAddr common.Address, leftOverGas uint64, err error) {
	contractAddr = crypto.CreateAddress(caller.Address(), evm.StateDB.GetNonce(caller.Address()))
	return evm.create(caller, &codeAndHash{code: code}, gas, value, contractAddr, CREATE)
}

// Create2 creates a new contract using code as deployment code.
//
// The different between Create2 with Create is Create2 uses keccak256(0xff ++ msg.sender ++ salt ++ keccak256(init_code))[12:]
// instead of the usual sender-and-nonce-hash as the address where the contract is initialized at.
func (evm *EVM) Create2(caller ContractRef, code []byte, gas uint64, endowment *big.Int, salt *uint256.Int) (ret []byte, contractAddr common.Address, leftOverGas uint64, err error) {
	codeAndHash := &codeAndHash{code: code}
	contractAddr = crypto.CreateAddress2(caller.Address(), salt.Bytes32(), codeAndHash.Hash().Bytes())
	return evm.create(caller, codeAndHash, gas, endowment, contractAddr, CREATE2)
}

// ChainConfig returns the environment's chain configuration
func (evm *EVM) ChainConfig() *params.ChainConfig { return evm.chainConfig }<|MERGE_RESOLUTION|>--- conflicted
+++ resolved
@@ -261,14 +261,7 @@
 }
 
 // This allows the user transfer balance of a specified coinId in addition to a normal Call().
-<<<<<<< HEAD
-func (evm *EVM) CallExpert(caller ContractRef, addr common.Address, input []byte, gas uint64, value *big.Int, coinID *common.Hash, value2 *big.Int) (ret []byte, leftOverGas uint64, err error) {
-=======
 func (evm *EVM) CallExpert(caller ContractRef, addr common.Address, input []byte, gas uint64, value *big.Int, coinID common.Hash, value2 *big.Int) (ret []byte, leftOverGas uint64, err error) {
-	if evm.Config.NoRecursion && evm.depth > 0 {
-		return nil, gas, nil
-	}
->>>>>>> 9d3c60a6
 	// Fail if we're trying to execute above the call depth limit
 	if evm.depth > int(params.CallCreateDepth) {
 		return nil, gas, ErrDepth
